<?xml version="1.0"?>
<project xmlns="http://maven.apache.org/POM/4.0.0" xmlns:xsi="http://www.w3.org/2001/XMLSchema-instance" xsi:schemaLocation="http://maven.apache.org/POM/4.0.0 http://maven.apache.org/xsd/maven-4.0.0.xsd">
    <modelVersion>4.0.0</modelVersion>

    <parent>
        <groupId>io.trino</groupId>
        <artifactId>trino-root</artifactId>
        <version>360-SNAPSHOT</version>
        <relativePath>../../pom.xml</relativePath>
    </parent>

    <artifactId>trino-elasticsearch</artifactId>
    <description>Trino - Elasticsearch Connector</description>
    <packaging>trino-plugin</packaging>

    <properties>
        <air.main.basedir>${project.parent.basedir}</air.main.basedir>
        <dep.log4j.version>2.13.3</dep.log4j.version>
        <dep.elasticsearch.version>6.7.0</dep.elasticsearch.version>
    </properties>


    <dependencies>
        <dependency>
            <groupId>io.trino</groupId>
            <artifactId>trino-plugin-toolkit</artifactId>
        </dependency>

        <dependency>
            <groupId>io.airlift</groupId>
            <artifactId>bootstrap</artifactId>
        </dependency>

        <dependency>
            <groupId>io.airlift</groupId>
            <artifactId>concurrent</artifactId>
        </dependency>

        <dependency>
            <groupId>io.airlift</groupId>
            <artifactId>configuration</artifactId>
        </dependency>

        <dependency>
            <groupId>io.airlift</groupId>
            <artifactId>json</artifactId>
        </dependency>

        <dependency>
            <groupId>io.airlift</groupId>
            <artifactId>log</artifactId>
        </dependency>

        <dependency>
            <groupId>io.airlift</groupId>
            <artifactId>security</artifactId>
        </dependency>

        <dependency>
            <groupId>io.airlift</groupId>
            <artifactId>stats</artifactId>
        </dependency>

        <dependency>
            <groupId>io.airlift</groupId>
            <artifactId>units</artifactId>
        </dependency>

        <dependency>
            <groupId>com.amazonaws</groupId>
            <artifactId>aws-java-sdk-core</artifactId>
            <exclusions>
                <exclusion>
                    <!-- org.elasticsearch:elasticsearch brings in version 2.8.6 (vs 2.6.7) -->
                    <groupId>com.fasterxml.jackson.dataformat</groupId>
                    <artifactId>jackson-dataformat-cbor</artifactId>
                </exclusion>

                <exclusion>
                    <groupId>org.apache.httpcomponents</groupId>
                    <artifactId>httpclient</artifactId>
                </exclusion>
            </exclusions>
        </dependency>

        <dependency>
            <groupId>com.fasterxml.jackson.core</groupId>
            <artifactId>jackson-core</artifactId>
        </dependency>

        <dependency>
            <groupId>com.fasterxml.jackson.core</groupId>
            <artifactId>jackson-databind</artifactId>
        </dependency>

        <dependency>
            <groupId>com.google.guava</groupId>
            <artifactId>guava</artifactId>
        </dependency>

        <dependency>
            <groupId>com.google.inject</groupId>
            <artifactId>guice</artifactId>
        </dependency>

        <dependency>
            <groupId>javax.annotation</groupId>
            <artifactId>javax.annotation-api</artifactId>
        </dependency>

        <dependency>
            <groupId>javax.inject</groupId>
            <artifactId>javax.inject</artifactId>
        </dependency>

        <dependency>
            <groupId>javax.validation</groupId>
            <artifactId>validation-api</artifactId>
        </dependency>


        <dependency>
            <groupId>net.jodah</groupId>
            <artifactId>failsafe</artifactId>
        </dependency>

       <dependency>
            <groupId>org.apache.httpcomponents</groupId>
            <artifactId>httpasyncclient</artifactId>
            <version>4.1.2</version>
            <exclusions>
                <exclusion>
                    <groupId>commons-logging</groupId>
                    <artifactId>commons-logging</artifactId>
                </exclusion>
                <exclusion>
                    <artifactId>httpclient</artifactId>
                    <groupId>org.apache.httpcomponents</groupId>
                </exclusion>
            </exclusions>
        </dependency>

      <dependency>
            <groupId>org.apache.httpcomponents</groupId>
            <artifactId>httpclient</artifactId>
            <version>4.5.2</version>

            <exclusions>
                <exclusion>
                    <groupId>org.apache.httpcomponents</groupId>
                    <artifactId>httpcore</artifactId>
                </exclusion>

                <exclusion>
                    <groupId>commons-codec</groupId>
                    <artifactId>commons-codec</artifactId>
                </exclusion>

                <exclusion>
                    <groupId>commons-logging</groupId>
                    <artifactId>commons-logging</artifactId>
                </exclusion>
            </exclusions>
        </dependency>

        <dependency>
            <groupId>org.apache.httpcomponents</groupId>
            <artifactId>httpcore</artifactId>
            <version>4.4.5</version>
        </dependency>

        <dependency>
            <groupId>org.apache.httpcomponents</groupId>
            <artifactId>httpcore-nio</artifactId>
            <version>4.4.5</version>
        </dependency>

        <dependency>
            <groupId>org.elasticsearch</groupId>
            <artifactId>elasticsearch</artifactId>
            <version>${dep.elasticsearch.version}</version>
            <exclusions>
                <exclusion>
                    <groupId>org.elasticsearch</groupId>
                    <artifactId>jna</artifactId>
                </exclusion>
<<<<<<< HEAD
=======
                <exclusion>
                    <groupId>org.apache.lucene</groupId>
                    <artifactId>lucene-analyzers-common</artifactId>
                </exclusion>
                <exclusion>
                    <groupId>org.apache.lucene</groupId>
                    <artifactId>lucene-backward-codecs</artifactId>
                </exclusion>
                <exclusion>
                    <groupId>org.apache.lucene</groupId>
                    <artifactId>lucene-grouping</artifactId>
                </exclusion>
                <exclusion>
                    <groupId>org.apache.lucene</groupId>
                    <artifactId>lucene-highlighter</artifactId>
                </exclusion>
                <exclusion>
                    <groupId>org.apache.lucene</groupId>
                    <artifactId>lucene-join</artifactId>
                </exclusion>
                <exclusion>
                    <groupId>org.apache.lucene</groupId>
                    <artifactId>lucene-memory</artifactId>
                </exclusion>
                <exclusion>
                    <groupId>org.apache.lucene</groupId>
                    <artifactId>lucene-misc</artifactId>
                </exclusion>
                <exclusion>
                    <groupId>org.apache.lucene</groupId>
                    <artifactId>lucene-queries</artifactId>
                </exclusion>
                <exclusion>
                    <groupId>org.apache.lucene</groupId>
                    <artifactId>lucene-sandbox</artifactId>
                </exclusion>
                <exclusion>
                    <groupId>org.apache.lucene</groupId>
                    <artifactId>lucene-spatial</artifactId>
                </exclusion>
                <exclusion>
                    <groupId>org.apache.lucene</groupId>
                    <artifactId>lucene-spatial-extras</artifactId>
                </exclusion>
                <exclusion>
                    <groupId>org.apache.lucene</groupId>
                    <artifactId>lucene-spatial3d</artifactId>
                </exclusion>
                <exclusion>
                    <groupId>org.apache.lucene</groupId>
                    <artifactId>lucene-suggest</artifactId>
                </exclusion>
                <exclusion>
                    <groupId>org.yaml</groupId>
                    <artifactId>snakeyaml</artifactId>
                </exclusion>
>>>>>>> 114f8e5a
            </exclusions>

        </dependency>
       <dependency>
            <groupId>org.elasticsearch</groupId>
            <artifactId>elasticsearch-core</artifactId>
            <version>${dep.elasticsearch.version}</version>
        </dependency>

        <dependency>
            <groupId>org.elasticsearch</groupId>
            <artifactId>elasticsearch-x-content</artifactId>
            <version>${dep.elasticsearch.version}</version>
        </dependency>

        <dependency>
            <groupId>org.elasticsearch.client</groupId>
            <artifactId>elasticsearch-rest-client</artifactId>
            <version>${dep.elasticsearch.version}</version>
            <exclusions>
                <exclusion>
                    <groupId>commons-logging</groupId>
                    <artifactId>commons-logging</artifactId>
                </exclusion>
                <exclusion>
                    <artifactId>httpasyncclient</artifactId>
                    <groupId>org.apache.httpcomponents</groupId>
                </exclusion>
                <exclusion>
                    <artifactId>httpclient</artifactId>
                    <groupId>org.apache.httpcomponents</groupId>
                </exclusion>
                <exclusion>
                    <artifactId>httpcore</artifactId>
                    <groupId>org.apache.httpcomponents</groupId>
                </exclusion>
                <exclusion>
                    <artifactId>httpcore-nio</artifactId>
                    <groupId>org.apache.httpcomponents</groupId>
                </exclusion>
            </exclusions>
        </dependency>

        <dependency>
            <groupId>org.elasticsearch.client</groupId>
            <artifactId>elasticsearch-rest-high-level-client</artifactId>
            <version>${dep.elasticsearch.version}</version>
        </dependency>

        <dependency>
            <groupId>org.weakref</groupId>
            <artifactId>jmxutils</artifactId>
        </dependency>

        <!-- used by tests but also needed transitively -->
        <dependency>
            <groupId>io.airlift</groupId>
            <artifactId>log-manager</artifactId>
            <scope>runtime</scope>
        </dependency>

        <dependency>
            <groupId>org.apache.logging.log4j</groupId>
            <artifactId>log4j-api</artifactId>
            <version>${dep.log4j.version}</version>
            <scope>runtime</scope>
        </dependency>

        <dependency>
            <groupId>org.apache.logging.log4j</groupId>
            <artifactId>log4j-core</artifactId>
            <version>${dep.log4j.version}</version>
            <scope>runtime</scope>
        </dependency>

        <!-- Trino SPI -->
        <dependency>
            <groupId>io.trino</groupId>
            <artifactId>trino-spi</artifactId>
            <scope>provided</scope>
        </dependency>

        <dependency>
            <groupId>io.airlift</groupId>
            <artifactId>slice</artifactId>
            <scope>provided</scope>
        </dependency>

        <dependency>
            <groupId>com.fasterxml.jackson.core</groupId>
            <artifactId>jackson-annotations</artifactId>
            <scope>provided</scope>
        </dependency>

        <dependency>
            <groupId>org.openjdk.jol</groupId>
            <artifactId>jol-core</artifactId>
            <scope>provided</scope>
        </dependency>

        <!-- for testing -->
        <dependency>
            <groupId>io.trino</groupId>
            <artifactId>trino-client</artifactId>
            <scope>test</scope>
        </dependency>

        <dependency>
            <groupId>io.trino</groupId>
            <artifactId>trino-jmx</artifactId>
            <scope>test</scope>
        </dependency>

        <dependency>
            <groupId>io.trino</groupId>
            <artifactId>trino-main</artifactId>
            <scope>test</scope>

            <exclusions>
                <exclusion>
                    <groupId>commons-codec</groupId>
                    <artifactId>commons-codec</artifactId>
                </exclusion>
                <exclusion>
                    <artifactId>lucene-core</artifactId>
                    <groupId>org.apache.lucene</groupId>
                </exclusion>
                <exclusion>
                    <artifactId>lucene-analyzers-common</artifactId>
                    <groupId>org.apache.lucene</groupId>
                </exclusion>
            </exclusions>
        </dependency>

        <dependency>
            <groupId>io.trino</groupId>
            <artifactId>trino-main</artifactId>
            <type>test-jar</type>
            <scope>test</scope>

            <exclusions>
                <exclusion>
                    <groupId>commons-codec</groupId>
                    <artifactId>commons-codec</artifactId>
                </exclusion>
            </exclusions>
        </dependency>

        <dependency>
            <groupId>io.trino</groupId>
            <artifactId>trino-testing</artifactId>
            <scope>test</scope>
        </dependency>

        <dependency>
            <groupId>io.trino</groupId>
            <artifactId>trino-tpch</artifactId>
            <scope>test</scope>
        </dependency>

        <dependency>
            <groupId>io.trino.tpch</groupId>
            <artifactId>tpch</artifactId>
            <scope>test</scope>
        </dependency>

        <dependency>
            <groupId>io.airlift</groupId>
            <artifactId>http-server</artifactId>
            <scope>test</scope>
        </dependency>

        <dependency>
            <groupId>io.airlift</groupId>
            <artifactId>node</artifactId>
            <scope>test</scope>
        </dependency>

        <dependency>
            <groupId>io.airlift</groupId>
            <artifactId>testing</artifactId>
            <scope>test</scope>
        </dependency>

        <dependency>
            <groupId>javax.servlet</groupId>
            <artifactId>javax.servlet-api</artifactId>
            <scope>test</scope>
        </dependency>

        <dependency>
            <groupId>org.assertj</groupId>
            <artifactId>assertj-core</artifactId>
            <scope>test</scope>
        </dependency>

        <dependency>
            <groupId>org.jetbrains</groupId>
            <artifactId>annotations</artifactId>
            <scope>test</scope>
        </dependency>

        <dependency>
            <groupId>org.testcontainers</groupId>
            <artifactId>elasticsearch</artifactId>
            <scope>test</scope>
        </dependency>

        <dependency>
            <groupId>org.testcontainers</groupId>
            <artifactId>nginx</artifactId>
            <scope>test</scope>
        </dependency>

        <dependency>
            <groupId>org.testcontainers</groupId>
            <artifactId>testcontainers</artifactId>
            <scope>test</scope>
        </dependency>

        <dependency>
            <groupId>org.testng</groupId>
            <artifactId>testng</artifactId>
            <scope>test</scope>
        </dependency>
    </dependencies>

    <build>
        <pluginManagement>
            <plugins>
                <plugin>
                    <groupId>org.apache.maven.plugins</groupId>
                    <artifactId>maven-enforcer-plugin</artifactId>
                    <configuration>
                        <rules>
                            <requireUpperBoundDeps>
                                <excludes combine.children="append">
                                    <exclude>org.apache.lucene:lucene-core</exclude>
                                </excludes>
                            </requireUpperBoundDeps>
                        </rules>
                    </configuration>
                </plugin>
            </plugins>
        </pluginManagement>
    </build>

    <profiles>
        <profile>
            <id>default</id>
            <activation>
                <activeByDefault>true</activeByDefault>
            </activation>
            <build>
                <plugins>
                    <plugin>
                        <groupId>org.apache.maven.plugins</groupId>
                        <artifactId>maven-surefire-plugin</artifactId>
                        <configuration>
                            <excludes>
                                <!-- This test must be run in isolation  -->
                                <exclude>**/TestElasticsearchBackpressure*</exclude>
                            </excludes>
                        </configuration>
                    </plugin>
                </plugins>
            </build>
        </profile>

        <profile>
            <id>test-stats</id>
            <activation>
                <activeByDefault>false</activeByDefault>
            </activation>
            <build>
                <plugins>
                    <plugin>
                        <groupId>org.apache.maven.plugins</groupId>
                        <artifactId>maven-surefire-plugin</artifactId>
                        <configuration>
                            <includes>
                                <include>**/TestElasticsearchBackpressure*</include>
                            </includes>
                        </configuration>
                    </plugin>
                </plugins>
            </build>
        </profile>
    </profiles>
</project><|MERGE_RESOLUTION|>--- conflicted
+++ resolved
@@ -184,8 +184,6 @@
                     <groupId>org.elasticsearch</groupId>
                     <artifactId>jna</artifactId>
                 </exclusion>
-<<<<<<< HEAD
-=======
                 <exclusion>
                     <groupId>org.apache.lucene</groupId>
                     <artifactId>lucene-analyzers-common</artifactId>
@@ -242,7 +240,6 @@
                     <groupId>org.yaml</groupId>
                     <artifactId>snakeyaml</artifactId>
                 </exclusion>
->>>>>>> 114f8e5a
             </exclusions>
 
         </dependency>
